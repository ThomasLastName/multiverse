from abc import abstractmethod

import math
import torch
from torch import nn
from torch.func import functional_call

from bnns.utils.math import (
    manual_Jacobian,
    std_per_param,
    std_per_layer,
    compute_Jacobian_of_flattened_model,
    log_gaussian_pdf,
)
from bnns.utils.handling import (
    flatten_parameters,
    my_warn,
    nonredundant_copy_of_module_list,
    get_batch_sizes,
<<<<<<< HEAD
    is_weight_and_bias_layer,
=======
>>>>>>> e041cdc5
    fdict,
)
from bnns.SSGE import SpectralSteinEstimator as SSGE


### ~~~
## ~~~ Define a very broad noition of BNN which does little more than implement SSGE
### ~~~


#
# ~~~ Main class: intended to mimic nn.Module
class BayesianModule(nn.Module):
    def __init__(
        self,
        #
        # ~~~ Attributes for SSGE, used for computing gradients of the loss from Sun et al. 2019 (https://arxiv.org/abs/1903.05779)
        prior_J=20,
        post_J=20,
        prior_eta=0.01,
        post_eta=0.05,
        prior_M=200,
        post_M=200,
        hard_fail_if_unexpected_kwarg=True,
        **kwargs
    ):
        super().__init__()
        #
        # ~~~ Attributes for SSGE, used for computing gradients of the loss from Sun et al. 2019 (https://arxiv.org/abs/1903.05779)
        self.prior_J = prior_J
        self.post_J = post_J
        self.prior_eta = prior_eta
        self.post_eta = post_eta
        self.prior_M = prior_M
        self.post_M = post_M
        self.prior_SSGE = None
        self.prior_samples_batch_size = None  # ~~~ see `setup_prior_SSGE`
        if len(kwargs)>1:
            my_warn(f"Found the following unexpected keyword arguments:\n{fdict(kwargs)}\nUsually, this is the result of passing hyper-parameters of the wrong prior distribution, e.g., passing a keyword argument `bw` (which is for GP priors) to the `__init__` method of the class `GaussianBNN` (which is for a Gaussian prior distribution on weights). You can specify `hard_fail_if_unexpected_kwarg=False` to surpress the following error.")
            if hard_fail_if_unexpected_kwarg:
                raise TypeError(f"BaysianModule.__init__() got {len(kwargs)} unexpected keyword arguments (see the above warning message).")

    #
    # ~~~ Resample from whatever is source is used to seed the samples drawn from the variational distribution
    @abstractmethod
    def resample_weights(self):
        raise NotImplementedError(
            "The base class BayesianModule leaves the `resample_weights` method to be implemented in user-defined sub-classes. For a ready-to-use implementation, please see the sub-classes of BayesianModule that are provided with the package."
        )

    #
    # ~~~ Return a sample from the "variationally distributed" (i.e., learned) outputs of the network; this is like f(x;w) where w is sampled from a varitaional (i.e., learned) distribution over network weights
    @abstractmethod
    def forward(self, x, n=0):
        raise NotImplementedError(
            "The base class BayesianModule leaves the `forward` method to be implemented in user-defined sub-classes. For a ready-to-use implementation, please see the sub-classes of BayesianModule that are provided with the package."
        )

    #
    # ~~~ Return an estimate of `\int ln(f_{Y \mid X,W}(w,X,y)) q_\theta(w) dw` where `q_\theta(w)` is the variational density with trainable parameters `\theta`, and `f_{Y \mid X,W}(w,X,y)` is the likelihood density
    @abstractmethod
    def estimate_expected_log_likelihood(self, X, y):
        raise NotImplementedError(
            "The base class BayesianModule leaves the `estimate_expected_log_likelihood` method to be implemented in user-defined sub-classes. For a ready-to-use implementation, please see the sub-classes of BayesianModule that are provided with the package."
        )

    # ~~~
    #
    ### ~~~
    ## ~~~ Methods for computing the loss in Bayes by Backprop
    ### ~~~
    #
    # ~~~ Return the exact kl divergence between the variational distribution and a prior distribution over weights, if applicable
    @abstractmethod
    def compute_exact_weight_kl(self):
        raise NotImplementedError(
            "The base class BayesianModule leaves the `compute_exact_weight_kl` method to be implemented in user-defined sub-classes. For a ready-to-use implementation, please see the sub-classes of BayesianModule that are provided with the package."
        )

    #
    # ~~~ Return an esimate of `\int ln(q_\theta(w)) q_\theta(w) dw` where `q_\theta(w)` is the variational density with trainable parameters `\theta`
    @abstractmethod
    def estimate_expected_posterior_log_density(self):
        raise NotImplementedError(
            "The base class BayesianModule leaves the `estimate_expected_posterior_log_density` method to be implemented in user-defined sub-classes. For a ready-to-use implementation, please see the sub-classes of BayesianModule that are provided with the package."
        )

    #
    # ~~~ Return an esimate of `\int \ln(f_W(w)) q_\theta(w) dw` where `q_\theta(w)` is the variational density with trainable parameters `\theta`, and `f_W(w)` is a prior density function over network weights
    @abstractmethod
    def estimate_expected_prior_log_density(self):
        raise NotImplementedError(
            "The base class BayesianModule leaves the `estimate_expected_prior_log_density` method to be implemented in user-defined sub-classes. For a ready-to-use implementation, please see the sub-classes of BayesianModule that are provided with the package."
        )

    #
    # ~~~ Return an estimate (or the exact value) of the kl divergence between variational and prior distributions over newtork weights
    def weight_kl(self, exact_formula=True):
        if hasattr(self, "already_warned_that_exact_weight_formula_not_implemented"):
            exact_formula = False
        if exact_formula:
            try:
                return self.compute_exact_weight_kl()
            except NotImplementedError:
                if not hasattr(
                    self, "already_warned_that_exact_weight_formula_not_implemented"
                ):
                    my_warn(
                        "`compute_exact_weight_kl()` method raised a NotImplementedError; will fall back to using `weight_kl(exact_formula=False)` instead."
                    )
                    self.already_warned_that_exact_weight_formula_not_implemented = (
                        "yup"
                    )
            except:
                raise
        else:
            return (
                self.estimate_expected_posterior_log_density()
                - self.estimate_expected_prior_log_density()
            )

    # ~~~
    #
    ### ~~~
    ## ~~~ Methods for computing the fBNN loss from Sun et al. 2019 (https://arxiv.org/abs/1903.05779)
    ### ~~~
    #
    # ~~~ Sample from the priorly distributed outputs of the network
    @abstractmethod
    def prior_forward(self, x, n=1):
        raise NotImplementedError(
            "The base class BayesianModule leaves the `prior_forward` method to be implemented in user-defined sub-classes. For a ready-to-use implementation, please see the sub-classes of BayesianModule that are provided with the package."
        )

    #
    # ~~~ Generate a fresh grid of several "points like our model's inputs" from the input domain
    @abstractmethod
    def resample_measurement_set(self, n=64):
        raise NotImplementedError(
            "The base class BayesianModule leaves the `resample_measurement_set` method to be implemented in user-defined sub-classes. For a ready-to-use implementation, please see the sub-classes of BayesianModule that are provided with the package."
        )
        self.measurement_set = some_grid_of_n_points

    #
    # ~~~ Instantiate the SSGE estimator of the prior score, using samples from the prior distribution
    def setup_prior_SSGE(self):
        with torch.no_grad():
            #
            # ~~~ Sample from the prior distribution self.prior_M times (and flatten the samples); `prior_samples = self.prior_forward( self.measurement_set, n=self.prior_M ).reshape( self.prior_M, -1 )` is equivalent but this extra complexity avoids running out of memory
            if self.prior_samples_batch_size is None:
                self.prior_samples_batch_size = self.prior_M
            while True:
                try:
                    prior_samples = torch.cat(
                        [
                            self.prior_forward(self.measurement_set, n=b).reshape(b, -1)
                            for b in get_batch_sizes(
                                self.prior_M, self.prior_samples_batch_size
                            )  # ~~~ `for b in [b,..,b,remainder]` where sum([b,..,b,remainder])==self.prior_M
                        ]
                    )
                    break
                except:
                    self.prior_samples_batch_size = int(
                        self.prior_samples_batch_size / 2
                    )
                    #
                    # ~~~ If the batch size is really small and something still isn't working, then just return the error that would result from a full batch size, for the user's reference
                    if self.prior_samples_batch_size < 32:
                        self.prior_forward(
                            self.measurement_set, n=self.prior_M
                        ).reshape(self.prior_M, -1)
            #
            # ~~~ Build an SSGE estimator using those samples
            try:
                self.prior_SSGE = SSGE(
                    samples=prior_samples, eta=self.prior_eta, J=self.prior_J
                )  # ~~~ try the implementation of the linalg routine using einsum
            except:
                self.prior_SSGE = SSGE(
                    samples=prior_samples,
                    eta=self.prior_eta,
                    J=self.prior_J,
                    iterative_avg=True,
                )  # ~~~  try the more memory-efficient (but slower) impelemntation of the same routine using a for loop

    #
    # ~~~ Estimate KL_div( variational output || prior output ) using the SSGE, assuming we don't have a forula for the density of the variational distribution of the outputs
    def functional_kl(
        self, resample_measurement_set=True, return_raw_ingredients=False
    ):
        #
        # ~~~ If `resample_measurement_set==True` then generate a new meausrement set
        if resample_measurement_set:
            self.resample_measurement_set()
        #
        # ~~~ Prepare for using SSGE to estimate some of the gradient terms
        with torch.no_grad():
            if self.prior_SSGE is None:
                self.setup_prior_SSGE()
            posterior_samples = self(self.measurement_set, n=self.post_M).reshape(
                self.post_M, -1
            )
            if posterior_samples.std(dim=0).max() == 0:
                raise ValueError(
                    "The posterior samples have zero variance. This is likely because the forward method neglects to resample weights from the variational distribution."
                )
            posterior_SSGE = SSGE(
                samples=posterior_samples, eta=self.post_eta, J=self.post_J
            )
        #
        # ~~~ By the chain rule, at these points we must compute the "scores," i.e., gradients of the log-densities (we use SSGE to compute them)
        yhat = self(self.measurement_set).flatten()
        #
        # ~~~ Use SSGE to compute "the intractible parts of the chain rule"
        with torch.no_grad():
            posterior_score_at_yhat = posterior_SSGE(yhat.reshape(1, -1))
            prior_score_at_yhat = self.prior_SSGE(yhat.reshape(1, -1))
        #
        # ~~~ For generality, add this option that I never intend to use
        if return_raw_ingredients:
            return yhat, posterior_score_at_yhat, prior_score_at_yhat
        #
        # ~~~ Combine all the ingridents as per the chain rule
        estimate_of_log_posterior_expectation = (
            posterior_score_at_yhat @ yhat
        ).squeeze()  # ~~~ the inner product from the chain rule
        estimate_of_log_prior_expectation = (
            prior_score_at_yhat @ yhat
        ).squeeze()  # ~~~ the inner product from the chain rule
        return estimate_of_log_posterior_expectation - estimate_of_log_prior_expectation


### ~~~
## ~~~ Define a BNN with the necessary methods
### ~~~


#
# ~~~ Main class: variational family models weights as independent, all from the same location scale family (STILL NO PRIOR DISTRIBUTION AT THIS LEVEL OF ABSTRACTION)
class IndepLocScaleBNN(BayesianModule):
    def __init__(
        self,
        *args,
        likelihood_std=torch.tensor(0.01),
        #
        # ~~~ Specify the family of the variational distribution over weights
        posterior_distribution=torch.distributions.Normal,  # ~~~ either, specify this, of specify the following two methods
        posterior_standard_log_density=None,  # ~~~ should be a callable that accepts generic torch.tensors as input, but ideally also works on numpy arrays (otherwise `check_moments` will fail), e.g. `lambda z: -z**2/2 - math.log( math.sqrt(2*torch.pi) )` for Gaussian
        posterior_standard_sampler=None,  # ~~~ should be a callable that returns a tensor of random samples from the distribution with mean 0 and variance 1, e.g., `torch.randn` for Gaussian
        check_moments=True,  # ~~~ if true, test that `\int z*posterior_standard_log_density(z) \dee z = 0` and `\int z**2*posterior_standard_log_density(z) \dee z = 1`
        **SSGE_hyperparameters
    ):
        #
        # ~~~ Means and standard deviations for each network parameter
        super().__init__(**SSGE_hyperparameters)
        self.posterior_mean = nn.Sequential(*args)
        self.posterior_std = nonredundant_copy_of_module_list(self.posterior_mean)
        self.realized_standard_posterior_sample = nonredundant_copy_of_module_list(
            self.posterior_mean
        )  # ~~~ a "standard normal [or whatever] distribution in the shape of our neural network"
        for p in self.realized_standard_posterior_sample.parameters():
            p.requires_grad = False
        #
        # ~~~ Basic information about the model: in_features, out_features, and n_layers
        self.n_layers = len(self.posterior_mean)
        for layer in self.posterior_mean:
            if hasattr(
                layer, "in_features"
            ):  # ~~~ the first layer with an `in_features` attribute
                self.in_features = layer.in_features
                break
        for layer in reversed(self.posterior_mean):
            if hasattr(
                layer, "out_features"
            ):  # ~~~ the last layer with an `out_features` attribute
                self.out_features = layer.out_features
                break
        #
        # ~~~ At the time of writing, the relevant torch.distributions.Distribution methods do not accept kwargs like `device`. Rather, they infer the device and dtype from the mean and standard deviation, thus we need to make those Parameters so that they'll have the correct device and dtype
        self.zero = nn.Parameter(
            torch.tensor(0.0), requires_grad=False
        )  # ~~~ make it a Parameter, so that it follows the same device and dtype as all the other model parameters
        self.one = nn.Parameter(
            torch.tensor(1.0), requires_grad=False
        )  # ~~~ make it a Parameter, so that it follows the same device and dtype as all the other model parameters
        #
        # ~~~ Set the posterior distribution
        if (posterior_standard_log_density is None) ^ (
            posterior_standard_sampler is None
        ):  # ~~~ one is specified, but not both are
            raise ValueError(
                "The arguments `posterior_standard_log_density` and `posterior_standard_sampler` should either both be specified, or both be `None`."
            )
        if (posterior_standard_log_density is None) and (
            posterior_standard_sampler is None
        ):  # ~~~ if neither are specified, then use `posterior_distribution` to specify them
            if not issubclass(posterior_distribution, torch.distributions.Distribution):
                raise ValueError(
                    "The posterior distribution must be a subclass of torch.distributions.Distribution"
                )
            #
            # ~~~ At the time of writing, the relevant torch.distributions.Distribution methods do not accept kwargs like `device`. Rather, they infer the device and dtype from the mean and standard deviation, thus we need to make those Parameters
            posterior_standard_distribution = posterior_distribution(
                self.zero, self.one
            )
            mean, std = (
                posterior_standard_distribution.mean.item(),
                posterior_standard_distribution.stddev.item(),
            )
            posterior_standard_sampler = (
                lambda *args, **kwargs: (
                    posterior_standard_distribution.sample(args) - mean
                )
                / std
            )  # ~~~ at the time of writing, this does not accep
            posterior_standard_log_density = (
                lambda z: posterior_standard_distribution.log_prob(mean + std * z)
                + math.log(std)
            )
        self.posterior_standard_log_density = posterior_standard_log_density
        self.posterior_standard_sampler = posterior_standard_sampler
        self.sample_from_standard_posterior(counter_on=False)
        #
        # ~~~ Attributes determining the log likelihood density
        self.likelihood_model = "Gaussian"
        self.likelihood_std = nn.Parameter(
            (
                likelihood_std.clone()
                if isinstance(likelihood_std, torch.Tensor)
                else torch.tensor(likelihood_std)
            ),
            requires_grad=False,
        )
        #
        # ~~~ Attributes used for testing validity of the default measurement set
        self.first_moments_of_input_batches = []
        self.second_moments_of_input_batches = []
        #
        # ~~~ Attribute used for testing whether or not a common failure cases is occurring
        self.n_mc_samples = 0
        self.n_calls_to_likelihood = 0
        self.watch_the_count = True

    # ~~~
    #
    ### ~~~
    ## ~~~ Basic methods such as "check that the weights are positive" (`ensure_positive`) and "make the weights positive" (`apply_hard_projection` and `soft_projection`)
    ### ~~~
    #
    # ~~~ Infer device and dtype
    def infer_device_and_dtype(self):
        for layer in self.posterior_mean:
            if hasattr(layer, "weight"):  # ~~~ the first layer with weights
                device = layer.weight.device
                dtype = layer.weight.dtype
                return device, dtype

    #
    # ~~~ Sample according to a "standard normal [or other] distribution in the shape of our neural network"
    def sample_from_standard_posterior(self, counter_on=True):
        with torch.no_grad():  # ~~~ theoretically the `no_grad()` context is redundant and unnecessary, but idk why not use it
            #
            # ~~~ Implement the actual funcitonality of this method
            for p in self.realized_standard_posterior_sample.parameters():
                p.data = self.posterior_standard_sampler(
                    *p.shape, device=p.device, dtype=p.dtype
                )
            if counter_on:
                self.n_mc_samples += 1

    #
    # ~~~ When using hte reparameterization trick, the only "source of randomness" is the standard distribution
    def resample_weights(self):
        self.sample_from_standard_posterior()

    #
    # ~~~ Check that all the posterior standard deviations are positive
    def ensure_positive(self, forceful=False, verbose=False):
        with torch.no_grad():
            if not flatten_parameters(self.posterior_std).min() >= 0:
                #
                # ~~~ If an attribute `soft_projection` is defined, assume that the user simply forgot to use it
                if hasattr(self, "soft_projection") or verbose:
                    my_warn(
                        "`posterior_std` contains negative values. Did you forget to call self.apply_soft_projection() after the gradient update? (P.S. Remember to also call self.apply_chain_rule_for_soft_projection() before the gradient update)"
                    )
                #
                # ~~~ This is fine to use even when a soft_projection is intended, since `apply_hard_projection` is assumed to leave any values that are already in the desired range unaffected
                if forceful:
                    self.apply_hard_projection()

    #
    # ~~~ Whatever constraints we want the standard deviations to satisfy, implement a projection onto the constraint set such that apply_hard_projection(sigma)==sigma if sigma already already satisfies the constraints
    @abstractmethod
    def apply_hard_projection(self, tol=1e-6):
        with torch.no_grad():
            raise NotImplementedError(
                "The class IndepLocScaleBNN leaves the method `apply_hard_projection` to be implented in user-defined subclasses, because it may depend on the prior distribution."
            )

    #
    # ~~~ If using projected gradient descent, then project onto the non-negative orthant
    def apply_soft_projection(self):
        with torch.no_grad():
            for p in self.posterior_std.parameters():
                p.data = self.soft_projection(
                    p.data
                )  # ~~~ `self.soft_projection` is not implemented in this class

    #
    # ~~~ Multiply parameter gradients by the transpose of the Jacobian of `soft_projection` (as in Blundell et al. 2015 https://arxiv.org/abs/1505.05424, where the Jacobian is diagonal and you just simply divide by 1+exp(-rho) )
    def apply_chain_rule_for_soft_projection(self):
        with torch.no_grad():
            for p in self.posterior_std.parameters():
                p.data = self.soft_projection_inv(
                    p.data
                )  # ~~~ now, the parameters are \soft_projection = \ln(\exp(\sigma)-1) instead of \sigma (`self.soft_projection_inv` needs to be implemented in subclasses)
                try:
                    p.grad.data *= self.soft_projection_prime(
                        p.data
                    )  # ~~~ now, the gradient is \frac{\sigma'}{1+\exp(-\rho)} instead of \sigma' (`self.soft_projection_inv` needs to be implemented in subclasses)
                except:
                    if p.grad is None:
                        my_warn(
                            "`apply_chain_rule_for_soft_projection` operates directly on the `grad` attributes of the parameters. It should be applied *after* `backwards` is called."
                        )
                    raise

    #
    # ~~~ Initialize the posterior standard deviations to match the standard deviations of a possible prior distribution
    def set_default_uncertainty(self, scale=1.0, gain_multiplier=1, type="Xavier"):
        #
        # ~~~ Very basic safety check
        if not scale > 0:
            raise ValueError("`scale` must be positive")
        if not gain_multiplier > 0:
            raise ValueError("`gain_multiplier` must be positive")
        if not type in ("Xavier", "torch.nn.init", "IID"):
            raise ValueError('`type` must be one of: "Xavier", "torch.nn.init", "IID"')
        #
        # ~~~ Implement type=="torch.nn.init"
        if (
            type == "torch.nn.init"
        ):  # ~~~ use the stanard deviation of the distribution of pytorch's default initialization
            for layer in self.prior_std:
                if isinstance(layer, nn.Linear):
                    std = gain_multiplier * std_per_layer(layer)
                    layer.weight.data = std * torch.ones_like(layer.weight.data)
                    if layer.bias is not None:
                        layer.bias.data = std * torch.ones_like(layer.bias.data)
        #
        # ~~~ Implement type=="Xavier"
        if type == "Xavier":
            for p in self.prior_std.parameters():
                p.data = gain_multiplier * std_per_param(p) * torch.ones_like(p.data)
        #
        # ~~~ Implement type=="IID"
        if type == "IID":
            for p in self.prior_std.parameters():
                p.data = gain_multiplier * torch.ones_like(p.data)
        #
        # ~~~ Scale the range of output, by scaling the parameters of the final linear layer, much like the scale paramter in a GP
        for layer in reversed(self.prior_std):
            if isinstance(layer, nn.Linear):
                layer.weight.data *= scale
                if layer.bias is not None:
                    layer.bias.data *= scale
                break

    #
    # ~~~ Sample the distribution of Y|X=x,W=w
    # fmt: off
    def forward(self, x, n=0):
        self.ensure_positive(forceful=True)
        # Stack n copies of x if needed
        if n>0: x = torch.stack(n*[x])  # ~~~ stack n copies of x for bacthed multiplication with n different samples of the parameters (a loop would be simpler but less efficient)
        for j, layer in enumerate(self.realized_standard_posterior_sample):
            #
            # ~~~ Fetch parameters, if any
            μ = self.posterior_mean[j]
            σ = self.posterior_std[j]
            z = layer
            if is_weight_and_bias_layer(layer):
                z_weight = z.weight if n==0 else self.posterior_standard_sampler( n, *layer.weight.shape, dtype=x.dtype, device=x.device )
                z_bias = z.bias if (n==0 or z.bias is None) else self.posterior_standard_sampler( n, *layer.bias.shape, dtype=x.dtype, device=x.device )
                A = μ.weight + σ.weight * z_weight
                b = μ.bias   + σ.bias  *  z_bias if (z_bias is not None) else None
            elif any(layer.named_parameters()):
                raise TypeError(f"Layer {layer} appears to have more parameters than just a weight matrix and bias vector. Unfortunately, such layers are not supported at this time.")
            else: # ~~~ the layer simply doesn't have parameters
                A = n*[None]
                b = n*[None]
            #
            # ~~~ Implement forward pass of the layer, using parameters μ+σ*z if applicable, vectorizing when possible
            if (n>0 and isinstance( layer, nn.Linear )):
                x = torch.bmm( x, A.transpose(1,2) ) # ~~~ ==torch.stack([ xi@A.T for (xi,A) in zip(x,sampled_weights)] ) if I am not mistaken
                if (b is not None): x = x+b.unsqueeze(1)
                continue # ~~~ that's it for the linear layer, regardless of n==0 or n>0
            if (n==0 and is_weight_and_bias_layer(layer)):
                #
                # ~~~ Just run the weight-and-bias layer using the sampled weight/bias
                params = {}
                if (A is not None): params["weight"] = A
                if (b is not None): params["bias"] = b
                x = functional_call( layer, params, x )
                continue # ~~~ that's it for a layer like Conv2d if n==0
            #
            # ~~~ For non-linear layers when n>0, we fall back to looping over `functional_call`
            try:
                if not any(layer.named_parameters()): x = layer(x) # ~~~ this works for, like, ReLU and such
                else: raise RuntimeError
            except RuntimeError:
                outputs = []
                for weight, bias, xi in zip( A, b, x ):
                    params = {}
                    if (weight is not None): params["weight"] = weight
                    if (bias is not None): params["bias"] = bias
                    outputs.append(functional_call( layer, params, xi ))
                x = torch.stack(outputs)
            except:
                raise
        return x

    #
    # ~~~ Compute ln( f_{Y \mid X,W}(F_\theta(z),x_train,y_train) ) at a point z sampled from the standard MVN distribution ( F_\theta(z)=\mu+\sigma*z are the appropriately distributed network weights; \theta=(\mu,\sigma) )
    def estimate_expected_log_likelihood(
        self, X, y, use_input_in_next_measurement_set=False, prior=False
    ):
        #
        # ~~~ Store the input itself, and/or descriptive statistics, for reference when generating the measurement set
        self.first_moments_of_input_batches.append(X.mean(dim=0))
        self.second_moments_of_input_batches.append((X**2).mean(dim=0))
        if use_input_in_next_measurement_set:
            self.desired_measurement_points = X
        #
        # ~~~ Count how many times this function has been called
        self.n_calls_to_likelihood += 1
        if self.watch_the_count:
            if self.n_mc_samples < 5 and self.n_calls_to_likelihood > 50:
                my_warn(
                    "The number of Monte-Carlo samples does not appear to match the number of gradient updates. If you forget to call self.reample_weights() between gradient updates, you may accidentally recycle the same Monte-Carlo sample too many times, resulting in poor estimations and poor training. If this is intentional, set `self.watch_the_count = False` before training to disable this warning."
                )
                self.watch_the_count = (
                    False  # ~~~ don't reissue this warning more than once
                )
        #
        # ~~~ The likelihood depends on task criterion: classification or regression
        self.ensure_positive(forceful=True)
        if self.likelihood_model == "Gaussian":
            log_lik = log_gaussian_pdf(
                where=y,
                mu=(self.prior_forward(X).reshape(y.shape) if prior else self(X)),
                sigma=self.likelihood_std,
            )  # ~~~ Y|X,W is assumed to be normal with mean self(X) and variance self.likelihood_std (the latter being a tunable hyper-parameter)
        else:
            raise NotImplementedError(
                "In the current version of the code, only the Gaussian likelihood (i.e., mean squared error) is implemented See issue ?????."
            )
        return log_lik

    # ~~~
    #
    ### ~~~
    ## ~~~ Method for computing the loss in Bayes by Backprop
    ### ~~~
    #
    # ~~~ Compute \ln( q_\theta(F_\theta(z)) ) at a point z sampled from the standard MVN distribution, where q_\theta is the posterior PDF of the network parameters ( F_\theta(z)=\mu+\sigma*z are the appropriately distributed network weights; \theta=(\mu,\sigma) )
    def estimate_expected_posterior_log_density(self):
        self.ensure_positive(forceful=True)
        sigma_post = flatten_parameters(self.posterior_std)
        z_sampled = flatten_parameters(self.realized_standard_posterior_sample)
        return (
            self.posterior_standard_log_density(z_sampled) - torch.log(sigma_post)
        ).sum()

    # ~~~
    #
    ### ~~~
    ## ~~~ Method for computing the fBNN loss from Rudner et al. 2023 (https://arxiv.org/abs/2312.17199)
    ### ~~~
    #
    # ~~~ Compute the mean and standard deviation of a distribution approximating q_theta
    def mean_and_covariance_of_first_order_approximation(
        self, resample_measurement_set=True, approximate_mean=False
    ):
        #
        # ~~~ If `resample_measurement_set==True` then generate a new meausrement set
        if resample_measurement_set:
            self.resample_measurement_set()
        #
        # ~~~ Assume that the final layer of the architecture is linear, as per the paper's suggestion to take \beta as the parameters of the final layer (very bottom of pg. 4 https://arxiv.org/pdf/2312.17199)
        if not isinstance(self.posterior_mean[-1], nn.Linear):
            raise NotImplementedError(
                'Currently, the only case implemented is the the case from the paper where `beta` is "the set of parameters in the final neural network layer" (bottom of pg. 4 of the paper). Moreover, this is only implemented when the final layer has a bias term.'
            )
        elif self.posterior_mean[-1].bias is None:
            raise NotImplementedError(
                'Currently, the only case implemented is the the case from the paper where `beta` is "the set of parameters in the final neural network layer" (bottom of pg. 4 of the paper). Moreover, this is only implemented when the final layer has a bias term.'
            )
        #
        # ~~~ Compute the mean and covariance of a normal distribution approximating that of the (random) output of the network on the measurement set
        self.ensure_positive(forceful=True)
        out_features = self.out_features
        if not approximate_mean:
            #
            # ~~~ Compute the mean and covariance from the paper's equation (14): https://arxiv.org/abs/2312.17199, page 4
            S_sqrt = flatten_parameters(
                self.posterior_std
            )  # ~~~ the covariance of the joint posterior distribution of all network weights is then S_sqrt.diag()**2
            theta_minus_m = S_sqrt * flatten_parameters(
                self.realized_standard_posterior_sample
            )  # ~~~ theta-m == S_sqrt*z because theta = m+S_sqrt*z
            full_Jacobian = compute_Jacobian_of_flattened_model(
                self.posterior_mean, self.measurement_set, out_features=out_features
            )
            #
            # ~~~ Split the Jacbian, covariance and mean into two groups, for one of which the computations are performed exactly, and for one of which they are not
            how_many_params_from_not_last_layer = len(
                flatten_parameters(self.posterior_mean[:-1])
            )
            J_alpha = full_Jacobian[
                :, :how_many_params_from_not_last_layer
            ]  # ~~~ Jacobian with respect to parameters in not the last layer, same as what the paper calls J_\alpha
            J_beta = full_Jacobian[
                :, how_many_params_from_not_last_layer:
            ]  # ~~~ Jacobian with respect to parameters in only last layer,    same as what the paper calls J_\beta
            S_beta_sqrt = S_sqrt[
                how_many_params_from_not_last_layer:
            ]  # ~~~ our S_beta.diag()**2 is what the paper calls S_\beta (which is a diagonal matrix by design)
            theta_alpha_minus_m_alpha = theta_minus_m[
                :how_many_params_from_not_last_layer
            ]  # ~~~ same as what the paper calls theta_\alpha - m_\alpha
            mu_theta = (
                self.posterior_mean(self.measurement_set).flatten()
                + J_alpha @ theta_alpha_minus_m_alpha
            )  # ~~~ mean from the paper's eq'n (14)
            Sigma_theta = (S_beta_sqrt * J_beta) @ (
                S_beta_sqrt * J_beta
            ).T  # ~~~ cov. from the paper's eq'n (14)
        if approximate_mean:
            #
            # ~~~ Only estimate the mean from the paper's eq'n (14), still computing the covariance exactly
            S_beta_sqrt = torch.cat(
                [  # ~~~ the covaraince matrix of the weights and biases of the final layer is then S_beta_sqrt.diag()**2
                    self.posterior_std[-1].weight.flatten(),
                    self.posterior_std[-1].bias.flatten(),
                ]
            )
            z = torch.cat(
                [  # ~~~ equivalent to `flatten_parameters(self.realized_standard_posterior_sample)[ how_many_params_from_not_last_layer: ]`
                    self.realized_standard_posterior_sample[-1].weight.flatten(),
                    self.realized_standard_posterior_sample[-1].bias.flatten(),
                ]
            )
            theta_beta_minus_m_beta = (
                S_beta_sqrt * z
            )  # ~~~ theta_beta = mu_theta + Sigma_beta*z is sampled as theta_sampled = mu_theta + Sigma_theta*z_sampled (a flat 1d vector)
            #
            # ~~~ Jacbian w.r.t. the final layer's weights is easy to compute by hand: viz. the Jacobian of A@whatever w.r.t. A is, simply `whatever`; we first compute the `whatever` and then just shape it correctly
            whatever = self.posterior_mean[:-1](
                self.measurement_set
            )  # ~~~ just don't apply the final layer of self.posterior_mean
            J_beta = manual_Jacobian(
                whatever, out_features, bias=True
            )  # ~~~ simply shape it correctly
            #
            # ~~~ Deviate slightly from the paper by not actually computing J_alpha, and instead only approximating the requried sample
            mu_theta = (
                self(self.measurement_set).flatten() - J_beta @ theta_beta_minus_m_beta
            )  # ~~~ solving for the mean of the paper's eq'n (14) by subtracting J_beta(theta_beta-m_beta) from the paper's equation (12)
            Sigma_theta = (S_beta_sqrt * J_beta) @ (S_beta_sqrt * J_beta).T
        return mu_theta, Sigma_theta

    #
    # ~~~ In the common case that the inputs are standardized, then standard random normal vectors are "points like our model's inputs"
    def resample_measurement_set(
        self, n=64, after_how_many_batches_to_warn=500, tol=0.25
    ):
        #
        # ~~~ Attempt to assess validity of this default implementaiton
        if not isinstance(self.posterior_mean[0], nn.Linear):
            my_warn(
                "Because the first model layer is not a linear layer, the default implementation of `resample_measurement_set` may fail. If so (or to avoid this warning message), please sub-class the model you wish to use and implement resample_measurement_set() for the sub-class."
            )
        if (
            len(self.first_moments_of_input_batches) == after_how_many_batches_to_warn
        ):  # ~~~ warn only once, using a sample size of 100
            estimated_mean_of_all_inputs = torch.stack(
                self.first_moments_of_input_batches
            ).mean(dim=0)
            estimated_var_of_all_inputs = (
                torch.stack(self.second_moments_of_input_batches).mean(dim=0)
                - estimated_mean_of_all_inputs**2
            )  # ~~~ var(X) = E(X^2) - E(X)^2
            if (
                estimated_mean_of_all_inputs.abs().max() > tol
                or estimated_var_of_all_inputs.max() > 1 + tol
            ):
                my_warn(
                    "the default implementation of `resample_measurement_set` assumes inputs are N(0,1) however this assumption appears to be violated. Please consider programming a data-specific implementation of `resample_measurement_set` for better results."
                )
        #
        # ~~~ Do the default implementation
        device, dtype = self.infer_device_and_dtype()
        if hasattr(self, "desired_measurement_points"):
            batch_size = len(self.desired_measurement_points)
            if batch_size > n:
                my_warn(
                    "More desired measurement points are specified than the total number of measurement points (this is most likely the result of the training batch size used in training exceeding the specified number of measurement points). Only a randomly chosen subset of the desired measurement points will be used."
                )
                self.measurement_set = self.desired_measurement_points[
                    torch.randperm(batch_size)[:n]
                ]
            else:
                self.measurement_set = torch.vstack(
                    [
                        self.desired_measurement_points,
                        torch.randn(
                            n - batch_size, self.in_features, device=device, dtype=dtype
                        ),
                    ]
                )
                if n - batch_size <= 10 and not hasattr(
                    self, "already_warned_that_n_meas_too_small"
                ):
                    my_warn(
                        "There are almost as many `desired_measurement_points` as total measurement points. Please consider using slightly more measurement points."
                    )
                    self.already_warned_that_n_meas_too_small = True
        else:
            self.measurement_set = torch.randn(
                size=(n, self.in_features), device=device, dtype=dtype
            )


### ~~~
## ~~~ Define the projection method for the case in which the posterior and prior distributions over weights both have full support
### ~~~


class FullSupportIndepLocScaleBNN(IndepLocScaleBNN):
    def __init__(self, *args, projection_method="hard", **kwargs):
        super().__init__(*args, **kwargs)
        self.setup_projection(method=projection_method)

    #
    # ~~~ If using projected gradient descent, then project onto the non-negative orthant
    def apply_hard_projection(self, tol=1e-6):
        with torch.no_grad():
            for p in self.posterior_std.parameters():
                p.data.clamp_(min=tol)

    #
    # ~~~ If not using projected gradient descent, then "parameterize the standard deviation pointwise" such that any positive value is acceptable (as on page 4 of https://arxiv.org/pdf/1505.05424)
    def setup_projection(self, method="hard"):
        if method.lower() == "hard":
            self.apply_hard_projection()
        elif method[0].upper() + method[1:].lower() == "Blundell":
            self.soft_projection = lambda x: torch.log(1 + torch.exp(x))
            self.soft_projection_inv = lambda x: torch.log(torch.exp(x) - 1)
            self.soft_projection_prime = lambda x: 1 / (1 + torch.exp(-x))
            self.apply_soft_projection()
        elif method.lower() == "torchbnn":
            self.soft_projection = lambda x: torch.exp(x)
            self.soft_projection_inv = lambda x: torch.log(x)
            self.soft_projection_prime = lambda x: torch.exp(x)
            self.apply_soft_projection()
        else:
            raise ValueError(
                f'Unrecognized method="{method}". Currently, only method="hard", method="Blundell", and "method=torchbnn" are supported.'
            )
<|MERGE_RESOLUTION|>--- conflicted
+++ resolved
@@ -17,10 +17,7 @@
     my_warn,
     nonredundant_copy_of_module_list,
     get_batch_sizes,
-<<<<<<< HEAD
     is_weight_and_bias_layer,
-=======
->>>>>>> e041cdc5
     fdict,
 )
 from bnns.SSGE import SpectralSteinEstimator as SSGE
